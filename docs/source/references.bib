@article{lloyd1982least,
    title = {Least squares quantization in PCM},
    author = {Lloyd, Stuart},
    journal = {IEEE transactions on information theory},
    volume = {28},
    number = {2},
    pages = {129--137},
    year = {1982},
    publisher = {IEEE}
}
@techreport{arthur2006k,
    title = {k-means++: The advantages of careful seeding},
    author = {Arthur, David and Vassilvitskii, Sergei},
    year = {2006},
    institution = {Stanford}
}
@article{prinz2011markov,
    title = {Markov models of molecular kinetics: Generation and validation},
    author = {Prinz, Jan-Hendrik and Wu, Hao and Sarich, Marco and Keller, Bettina and Senne, Martin and Held, Martin and Chodera, John D and Sch{\"u}tte, Christof and No{\'e}, Frank},
    journal = {The Journal of chemical physics},
    volume = {134},
    number = {17},
    pages = {174105},
    year = {2011},
    publisher = {American Institute of Physics}
}
@book{hartigan1975clustering,
    title = {Clustering algorithms},
    author = {Hartigan, John A},
    year = {1975},
    publisher = {John Wiley \& Sons, Inc.}
}
@inproceedings{sculley2010web,
    title = {Web-scale k-means clustering},
    author = {Sculley, David},
    booktitle = {Proceedings of the 19th international conference on World wide web},
    pages = {1177--1178},
    year = {2010}
}
@article{molgedey1994separation,
    title = {Separation of a mixture of independent signals using time delayed correlations},
    author = {Molgedey, Lutz and Schuster, Heinz Georg},
    journal = {Physical Review Letters},
    volume = {72},
    number = {23},
    pages = {3634},
    year = {1994},
    publisher = {APS}
}
@article{perez2013identification,
    title = {Identification of slow molecular order parameters for Markov model construction},
    author = {P{\'e}rez-Hern{\'a}ndez, Guillermo and Paul, Fabian and Giorgino, Toni and De Fabritiis, Gianni and No{\'e}, Frank},
    journal = {The Journal of chemical physics},
    volume = {139},
    number = {1},
    pages = {07B604\_1},
    year = {2013},
    publisher = {American Institute of Physics}
}
@article{schwantes2013improvements,
    title = {Improvements in {Markov} state model construction reveal many non-native interactions in the folding of {NTL9}},
    author = {Schwantes, Christian R and Pande, Vijay S},
    journal = {Journal of chemical theory and computation},
    volume = {9},
    number = {4},
    pages = {2000--2009},
    year = {2013},
    publisher = {ACS Publications}
}
@article{noe2015kinetic,
    title = {Kinetic distance and kinetic maps from molecular dynamics simulation},
    author = {No{\'e}, Frank and Clementi, Cecilia},
    journal = {Journal of chemical theory and computation},
    volume = {11},
    number = {10},
    pages = {5002--5011},
    year = {2015},
    publisher = {ACS Publications}
}
@article{noe2016commute,
    title = {Commute maps: Separating slowly mixing molecular configurations for kinetic modeling},
    author = {No{\'e}, Frank and Banisch, Ralf and Clementi, Cecilia},
    journal = {Journal of chemical theory and computation},
    volume = {12},
    number = {11},
    pages = {5620--5630},
    year = {2016},
    publisher = {ACS Publications}
}
@inproceedings{chan1982updating,
    title = {Updating formulae and a pairwise algorithm for computing sample variances},
    author = {Chan, Tony F and Golub, Gene Howard and LeVeque, Randall J},
    booktitle = {COMPSTAT 1982 5th Symposium held at Toulouse 1982},
    pages = {30--41},
    year = {1982},
    organization = {Springer}
}
@article{naritomi2011slow,
    title = {Slow dynamics in protein fluctuations revealed by time-structure based independent component analysis: The case of domain motions},
    author = {Naritomi, Yusuke and Fuchigami, Sotaro},
    journal = {The Journal of chemical physics},
    volume = {134},
    number = {6},
    pages = {02B617},
    year = {2011},
    publisher = {American Institute of Physics}
}
@book{landau2013quantum,
    title = {Quantum mechanics: non-relativistic theory},
    author = {Landau, Lev Davidovich and Lifshitz, Evgenii Mikhailovich},
    volume = {3},
    year = {2013},
    publisher = {Elsevier}
}
@article{wu2020variational,
    title = {Variational approach for learning Markov processes from time series data},
    author = {Wu, Hao and No{\'e}, Frank},
    journal = {Journal of Nonlinear Science},
    volume = {30},
    number = {1},
    pages = {23--66},
    year = {2020},
    publisher = {Springer}
}
@article{scherer2019variational,
    title = {Variational selection of features for molecular kinetics},
    author = {Scherer, Martin K and Husic, Brooke E and Hoffmann, Moritz and Paul, Fabian and Wu, Hao and No{\'e} , Frank},
    journal = {The Journal of chemical physics},
    volume = {150},
    number = {19},
    pages = {194108},
    year = {2019},
    publisher = {AIP Publishing LLC}
}
@article{noe2013variational,
    title = {A variational approach to modeling slow processes in stochastic dynamical systems},
    author = {No{\'e}, Frank and N{\"u}ske, Feliks},
    journal = {Multiscale Modeling \& Simulation},
    volume = {11},
    number = {2},
    pages = {635--655},
    year = {2013},
    publisher = {SIAM}
}
@article{koltai2018optimal,
    title = {Optimal data-driven estimation of generalized Markov state models for non-equilibrium dynamics},
    author = {Koltai, P{\'e}ter and Wu, Hao and No{\'e}, Frank and Sch{\"u}tte, Christof},
    journal = {Computation},
    volume = {6},
    number = {1},
    pages = {22},
    year = {2018},
    publisher = {Multidisciplinary Digital Publishing Institute}
}
@article{mcgibbon2015variational,
    title = {Variational cross-validation of slow dynamical modes in molecular kinetics},
    author = {McGibbon, Robert T and Pande, Vijay S},
    journal = {The Journal of chemical physics},
    volume = {142},
    number = {12},
    pages = {03B621\_1},
    year = {2015},
    publisher = {AIP Publishing LLC}
}
@article{macklin2013position,
    title = {Position based fluids},
    author = {Macklin, Miles and M{\"u}ller, Matthias},
    journal = {ACM Transactions on Graphics (TOG)},
    volume = {32},
    number = {4},
    pages = {1--12},
    year = {2013},
    publisher = {ACM New York, NY, USA}
}
@article{gingold1977smoothed,
    title = {Smoothed particle hydrodynamics: theory and application to non-spherical stars},
    author = {Gingold, Robert A and Monaghan, Joseph J},
    journal = {Monthly notices of the royal astronomical society},
    volume = {181},
    number = {3},
    pages = {375--389},
    year = {1977},
    publisher = {Oxford University Press Oxford, UK}
}
@article{lucy1977numerical,
    title = {A numerical approach to the testing of the fission hypothesis},
    author = {Lucy, Leon B},
    journal = {The astronomical journal},
    volume = {82},
    pages = {1013--1024},
    year = {1977}
}
@article{wu2017variational,
    title = {Variational Koopman models: slow collective variables and molecular kinetics from short off-equilibrium simulations},
    author = {Wu, Hao and N{\"u}ske, Feliks and Paul, Fabian and Klus, Stefan and Koltai, P{\'e}ter and No{\'e}, Frank},
    journal = {The Journal of chemical physics},
    volume = {146},
    number = {15},
    pages = {154104},
    year = {2017},
    publisher = {AIP Publishing LLC}
}
@article{roblitz2013fuzzy,
    title = {Fuzzy spectral clustering by PCCA+: application to Markov state models and data classification},
    author = {R{\"o}blitz, Susanna and Weber, Marcus},
    journal = {Advances in Data Analysis and Classification},
    volume = {7},
    number = {2},
    pages = {147--179},
    year = {2013},
    publisher = {Springer}
}
@article{noe2013projected,
    title = {Projected and hidden Markov models for calculating kinetics and metastable states of complex molecules},
    author = {No{\'e}, Frank and Wu, Hao and Prinz, Jan-Hendrik and Plattner, Nuria},
    journal = {The Journal of chemical physics},
    volume = {139},
    number = {18},
    pages = {11B609\_1},
    year = {2013},
    publisher = {American Institute of Physics}
}
@article{metzner2009transition,
    title = {Transition path theory for Markov jump processes},
    author = {Metzner, Philipp and Sch{\"u}tte, Christof and Vanden-Eijnden, Eric},
    journal = {Multiscale Modeling \& Simulation},
    volume = {7},
    number = {3},
    pages = {1192--1219},
    year = {2009},
    publisher = {SIAM}
}
@article{trendelkamp2015estimation,
    title = {Estimation and uncertainty of reversible Markov models},
    author = {Trendelkamp-Schroer, Benjamin and Wu, Hao and Paul, Fabian and No{\'e}, Frank},
    journal = {The Journal of chemical physics},
    volume = {143},
    number = {17},
    pages = {11B601\_1},
    year = {2015},
    publisher = {AIP Publishing LLC}
}
@article{baum1967inequality,
    title = {An inequality with applications to statistical estimation for probabilistic functions of Markov processes and to a model for ecology},
    author = {Baum, Leonard E and Eagon, John Alonzo},
    journal = {Bulletin of the American Mathematical Society},
    volume = {73},
    number = {3},
    pages = {360--363},
    year = {1967}
}
@article{chodera2011bayesian,
    title = {Bayesian hidden Markov model analysis of single-molecule force spectroscopy: Characterizing kinetics under measurement uncertainty},
    author = {Chodera, John D and Elms, Phillip and No{\'e}, Frank and Keller, Bettina and Kaiser, Christian M and Ewall-Wice, Aaron and Marqusee, Susan and Bustamante, Carlos and Hinrichs, Nina Singhal},
    journal = {arXiv preprint arXiv:1108.1430},
    year = {2011}
}
@article{olsson2017combining,
    title = {Combining experimental and simulation data of molecular processes via augmented Markov models},
    author = {Olsson, Simon and Wu, Hao and Paul, Fabian and Clementi, Cecilia and No{\'e}, Frank},
    journal = {Proceedings of the National Academy of Sciences},
    volume = {114},
    number = {31},
    pages = {8265--8270},
    year = {2017},
    publisher = {National Acad Sciences}
}
@article{noe2011dynamical,
    title = {Dynamical fingerprints for probing individual relaxation processes in biomolecular dynamics with simulations and kinetic experiments},
    author = {No{\'e}, Frank and Doose, S{\"o}ren and Daidone, Isabella and L{\"o}llmann, Marc and Sauer, Markus and Chodera, John D and Smith, Jeremy C},
    journal = {Proceedings of the National Academy of Sciences},
    volume = {108},
    number = {12},
    pages = {4822--4827},
    year = {2011},
    publisher = {National Acad Sciences}
}
@article{lindner2013dynamic,
    title = {Dynamic neutron scattering from conformational dynamics. I. Theory and Markov models},
    author = {Lindner, Benjamin and Yi, Zheng and Prinz, Jan-Hendrik and Smith, Jeremy C and No{\'e}, Frank},
    journal = {The Journal of chemical physics},
    volume = {139},
    number = {17},
    pages = {11B602\_1},
    year = {2013},
    publisher = {American Institute of Physics}
}
@article{noe2015statistical,
    title = {Statistical inefficiency of Markov model count matrices},
    author = {No{\'e}, Frank},
    journal = {Preprint, http://publications. mi. fu-berlin. de/1699},
    year = {2015}
}
@article{nuske2017markov,
    title = {Markov state models from short non-equilibrium simulations—Analysis and correction of estimation bias},
    author = {N{\"u}ske, Feliks and Wu, Hao and Prinz, Jan-Hendrik and Wehmeyer, Christoph and Clementi, Cecilia and No{\'e}, Frank},
    journal = {The Journal of Chemical Physics},
    volume = {146},
    number = {9},
    pages = {094104},
    year = {2017},
    publisher = {AIP Publishing LLC}
}
@article{husic2018markov,
    title = {Markov state models: From an art to a science},
    author = {Husic, Brooke E and Pande, Vijay S},
    journal = {Journal of the American Chemical Society},
    volume = {140},
    number = {7},
    pages = {2386--2396},
    year = {2018},
    publisher = {ACS Publications}
}
@book{bowman2013introduction,
    title = {An introduction to Markov state models and their application to long timescale molecular simulation},
    author = {Bowman, Gregory R and Pande, Vijay S and No{\'e}, Frank},
    volume = {797},
    year = {2013},
    publisher = {Springer Science \& Business Media}
}
@article{rabiner1989tutorial,
    title = {A tutorial on hidden Markov models and selected applications in speech recognition},
    author = {Rabiner, Lawrence R},
    journal = {Proceedings of the IEEE},
    volume = {77},
    number = {2},
    pages = {257--286},
    year = {1989},
    publisher = {Ieee}
}
@incollection{hotelling1992relations,
    title = {Relations between two sets of variates},
    author = {Hotelling, Harold},
    booktitle = {Breakthroughs in statistics},
    pages = {162--190},
    year = {1992},
    publisher = {Springer}
}
@article{williams2015data,
<<<<<<< HEAD
  title={A data-driven approximation of the {K}oopman operator: Extending dynamic mode decomposition},
  author={Williams, Matthew O and Kevrekidis, Ioannis G and Rowley, Clarence W},
  journal={Journal of Nonlinear Science},
  volume={25},
  number={6},
  pages={1307--1346},
  year={2015},
  publisher={Springer}
=======
    title = {A data--driven approximation of the koopman operator: Extending dynamic mode decomposition},
    author = {Williams, Matthew O and Kevrekidis, Ioannis G and Rowley, Clarence W},
    journal = {Journal of Nonlinear Science},
    volume = {25},
    number = {6},
    pages = {1307--1346},
    year = {2015},
    publisher = {Springer}
>>>>>>> feea82ca
}
@article{bresenham1965algorithm,
    title = {Algorithm for computer control of a digital plotter},
    author = {Bresenham, Jack E},
    journal = {IBM Systems journal},
    volume = {4},
    number = {1},
    pages = {25--30},
    year = {1965},
    publisher = {IBM}
}
@article{noe2009constructing,
    title = {Constructing the equilibrium ensemble of folding pathways from short off-equilibrium simulations},
    author = {No{\'e}, Frank and Sch{\"u}tte, Christof and Vanden-Eijnden, Eric and Reich, Lothar and Weikl, Thomas R},
    journal = {Proceedings of the National Academy of Sciences},
    volume = {106},
    number = {45},
    pages = {19011--19016},
    year = {2009},
    publisher = {National Acad Sciences}
}
@article{weinan2006towards,
    title = {Towards a theory of transition paths},
    author = {E, Weinan and Vanden-Eijnden, Eric},
    journal = {Journal of statistical physics},
    volume = {123},
    number = {3},
    pages = {503},
    year = {2006},
    publisher = {Springer}
}
@article{berezhkovskii2009reactive,
    title = {Reactive flux and folding pathways in network models of coarse-grained protein dynamics},
    author = {Berezhkovskii, Alexander and Hummer, Gerhard and Szabo, Attila},
    journal = {The Journal of chemical physics},
    volume = {130},
    number = {20},
    pages = {05B614},
    year = {2009},
    publisher = {American Institute of Physics}
}
@article{valleriani2015circular,
    title = {Circular analysis in complex stochastic systems},
    author = {Valleriani, Angelo},
    journal = {Scientific reports},
    volume = {5},
    number = {1},
    pages = {1--6},
    year = {2015},
    publisher = {Nature Publishing Group}
}
@book{doyle1984random,
    title = {Random walks and electric networks},
    author = {Doyle, Peter G and Snell, J Laurie},
    volume = {22},
    year = {1984},
    publisher = {American Mathematical Soc.}
}
@article{deuflhard2000identification,
    title = {Identification of almost invariant aggregates in reversible nearly uncoupled Markov chains},
    author = {Deuflhard, P and Huisinga, W and Fischer, A and Sch{\"u}tte, Ch},
    journal = {Linear Algebra and its Applications},
    volume = {315},
    pages = {39--59},
    year = {2000}
}
@book{hoel1986introduction,
    title = {Introduction to stochastic processes},
    author = {Hoel, Paul G and Port, Sidney C and Stone, Charles J},
    year = {1986},
    publisher = {Waveland Press}
}
@article{tarjan1972depth,
    title = {Depth-first search and linear graph algorithms},
    author = {Tarjan, Robert},
    journal = {SIAM journal on computing},
    volume = {1},
    number = {2},
    pages = {146--160},
    year = {1972},
    publisher = {SIAM}
}
@article{mardt2018vampnets,
    title = {VAMPnets for deep learning of molecular kinetics},
    author = {Mardt, Andreas and Pasquali, Luca and Wu, Hao and No{\'e}, Frank},
    journal = {Nature communications},
    volume = {9},
    number = {1},
    pages = {1--11},
    year = {2018},
    publisher = {Nature Publishing Group}
}
@article{hadjighasem2016spectral,
    title = {Spectral-clustering approach to Lagrangian vortex detection},
    author = {Hadjighasem, Alireza and Karrasch, Daniel and Teramoto, Hiroshi and Haller, George},
    journal = {Physical Review E},
    volume = {93},
    number = {6},
    pages = {063107},
    year = {2016},
    publisher = {APS}
}
@article{bowman2009progress,
    title = {Progress and challenges in the automated construction of Markov state models for full protein systems},
    author = {Bowman, Gregory R and Beauchamp, Kyle A and Boxer, George and Pande, Vijay S},
    journal = {The Journal of chemical physics},
    volume = {131},
    number = {12},
    pages = {124101},
    year = {2009},
    publisher = {American Institute of Physics}
}
@article{crommelin2009data,
    title = {Data-based inference of generators for Markov jump processes using convex optimization},
    author = {Crommelin, Daan and Vanden-Eijnden, Eric},
    journal = {Multiscale Modeling \& Simulation},
    volume = {7},
    number = {4},
    pages = {1751--1778},
    year = {2009},
    publisher = {SIAM}
}
@article{kalbfleisch1985analysis,
    title = {The analysis of panel data under a Markov assumption},
    author = {Kalbfleisch, JD and Lawless, Jerald Franklin},
    journal = {Journal of the American Statistical Association},
    volume = {80},
    number = {392},
    pages = {863--871},
    year = {1985},
    publisher = {Taylor \& Francis}
}
@article{davies2010embeddable,
    title = {Embeddable markov matrices},
    author = {Davies, E},
    journal = {Electronic Journal of Probability},
    volume = {15},
    pages = {1474--1486},
    year = {2010},
    publisher = {The Institute of Mathematical Statistics and the Bernoulli Society}
}
@article{schmid2010dynamic,
    title = {Dynamic mode decomposition of numerical and experimental data},
    author = {Schmid, Peter J},
    journal = {Journal of fluid mechanics},
    volume = {656},
    pages = {5--28},
    year = {2010},
    publisher = {Cambridge University Press}
}
@article{tu2013dynamic,
    title = {On dynamic mode decomposition: Theory and applications},
    author = {Tu, Jonathan H and Rowley, Clarence W and Luchtenburg, Dirk M and Brunton, Steven L and Kutz, J Nathan},
    journal = {arXiv preprint arXiv:1312.0041},
    year = {2013}
}
@article{brunton2016sindy,
    title = {Discovering governing equations from data by sparse identification of nonlinear dynamical systems},
    author = {Brunton, Steven L and Proctor, Joshua L and Kutz, J Nathan},
    journal = {Proceedings of the national academy of sciences},
    volume = {113},
    number = {15},
    pages = {3932--3937},
    year = {2016},
    publisher = {National Acad Sciences}
}
<<<<<<< HEAD
@article{williams2016kernel,
 author  = {Williams, , Matthew O and Rowley, Clarence W and Kevrekidis, Ioannis G},
 journal = {Journal of Computational Dynamics},
 title   = {A Kernel-Based Method for Data-Driven {K}oopman Spectral Analysis},
 volume  = {2},
 number  = {2},
 pages   = {247--265},
 year    = {2015}
=======
@article{kevrekidis2016kernel,
    title = {A kernel-based method for data-driven Koopman spectral analysis},
    author = {Kevrekidis, Ioannis G and Rowley, Clarence W and Williams, Matthew O},
    journal = {Journal of Computational Dynamics},
    volume = {2},
    number = {2},
    pages = {247--265},
    year = {2016}
>>>>>>> feea82ca
}
@article{klus2018kernel,
    title = {A kernel-based approach to molecular conformation analysis},
    author = {Klus, Stefan and Bittracher, Andreas and Schuster, Ingmar and Sch{\"u}tte, Christof},
    journal = {The Journal of Chemical Physics},
    volume = {149},
    number = {24},
    pages = {244109},
    year = {2018},
    publisher = {AIP Publishing LLC}
}
@article{bach2002kernel,
<<<<<<< HEAD
  title={Kernel independent component analysis},
  author={Bach, Francis R and Jordan, Michael I},
  journal={Journal of machine learning research},
  volume={3},
  number={Jul},
  pages={1--48},
  year={2002}
}
@article{klus2019coherent,
 author  = {Klus, Stefan and Husic, Brooke E and Mollenhauer, Mattes and No\'e, Frank},
 title   = {Kernel methods for detecting coherent structures in dynamical data},
 journal = {Chaos},
 year    = {2019},
 doi     = {10.1063/1.5100267}
}
@article{klus2019eigendecomposition,
 author  = {Klus, Stefan and Schuster, Ingmar and Muandet, Krikamol},
 title   = {Eigendecompositions of Transfer Operators in Reproducing Kernel {H}ilbert Spaces},
 journal = {Journal of Nonlinear Science},
 volume  = {30},
 issue   = {1},
 pages   = {283--315},
 year    = {2019},
 doi     = {10.1007/s00332-019-09574-z},
}
@article{klus1028dmdtica,
 author  = {Klus, Stefan and N\"uske, Feliks and Koltai, Peter and Wu, Hao and Kevrekidis, Ioannis G  and Sch\"utte, Christof and No\'e, Frank},
 title   = {Data-driven model reduction and transfer operator approximation},
 journal = {Journal of Nonlinear Science},
 volume  = {28},
 issue   = {3},
 pages   = {985--1010},
 year    = {2018},
 doi     = {10.1007/s00332-017-9437-7},
}
@article{froyland2010coherent,
 author  = {Froyland, Gary and Santitissadeekorn, Naratip and Monahan, Adam},
 title   = {Transport in time-dependent dynamical systems: Finite-time coherent sets},
 journal = {Chaos: An Interdisciplinary Journal of Nonlinear Science},
 volume  = {20},
 number  = {4},
 pages   = {043116},
 year    = {2010},
 doi     = {10.1063/1.3502450},
=======
    title = {Kernel independent component analysis},
    author = {Bach, Francis R and Jordan, Michael I},
    journal = {Journal of machine learning research},
    volume = {3},
    number = {Jul},
    pages = {1--48},
    year = {2002}
}
@article{wehmeyer2018timelagged,
    Author = {Christoph Wehmeyer and Frank No{\'{e}}},
    Doi = {10.1063/1.5011399},
    Journal = {J. Chem. Phys.},
    Month = {jun},
    Number = {24},
    Pages = {241703},
    Publisher = {{AIP} Publishing},
    Title = {Time-lagged autoencoders: Deep learning of slow collective variables for molecular kinetics},
    Volume = {148},
    Year = {2018} }
@article{kingma2013auto,
    title = {Auto-encoding variational bayes},
    author = {Kingma, Diederik P and Welling, Max},
    journal = {arXiv preprint arXiv:1312.6114},
    year = {2013}
>>>>>>> feea82ca
}<|MERGE_RESOLUTION|>--- conflicted
+++ resolved
@@ -337,7 +337,6 @@
     publisher = {Springer}
 }
 @article{williams2015data,
-<<<<<<< HEAD
   title={A data-driven approximation of the {K}oopman operator: Extending dynamic mode decomposition},
   author={Williams, Matthew O and Kevrekidis, Ioannis G and Rowley, Clarence W},
   journal={Journal of Nonlinear Science},
@@ -346,16 +345,6 @@
   pages={1307--1346},
   year={2015},
   publisher={Springer}
-=======
-    title = {A data--driven approximation of the koopman operator: Extending dynamic mode decomposition},
-    author = {Williams, Matthew O and Kevrekidis, Ioannis G and Rowley, Clarence W},
-    journal = {Journal of Nonlinear Science},
-    volume = {25},
-    number = {6},
-    pages = {1307--1346},
-    year = {2015},
-    publisher = {Springer}
->>>>>>> feea82ca
 }
 @article{bresenham1965algorithm,
     title = {Algorithm for computer control of a digital plotter},
@@ -522,25 +511,14 @@
     year = {2016},
     publisher = {National Acad Sciences}
 }
-<<<<<<< HEAD
 @article{williams2016kernel,
- author  = {Williams, , Matthew O and Rowley, Clarence W and Kevrekidis, Ioannis G},
+ author  = {Williams, Matthew O and Rowley, Clarence W and Kevrekidis, Ioannis G},
  journal = {Journal of Computational Dynamics},
  title   = {A Kernel-Based Method for Data-Driven {K}oopman Spectral Analysis},
  volume  = {2},
  number  = {2},
  pages   = {247--265},
  year    = {2015}
-=======
-@article{kevrekidis2016kernel,
-    title = {A kernel-based method for data-driven Koopman spectral analysis},
-    author = {Kevrekidis, Ioannis G and Rowley, Clarence W and Williams, Matthew O},
-    journal = {Journal of Computational Dynamics},
-    volume = {2},
-    number = {2},
-    pages = {247--265},
-    year = {2016}
->>>>>>> feea82ca
 }
 @article{klus2018kernel,
     title = {A kernel-based approach to molecular conformation analysis},
@@ -553,52 +531,6 @@
     publisher = {AIP Publishing LLC}
 }
 @article{bach2002kernel,
-<<<<<<< HEAD
-  title={Kernel independent component analysis},
-  author={Bach, Francis R and Jordan, Michael I},
-  journal={Journal of machine learning research},
-  volume={3},
-  number={Jul},
-  pages={1--48},
-  year={2002}
-}
-@article{klus2019coherent,
- author  = {Klus, Stefan and Husic, Brooke E and Mollenhauer, Mattes and No\'e, Frank},
- title   = {Kernel methods for detecting coherent structures in dynamical data},
- journal = {Chaos},
- year    = {2019},
- doi     = {10.1063/1.5100267}
-}
-@article{klus2019eigendecomposition,
- author  = {Klus, Stefan and Schuster, Ingmar and Muandet, Krikamol},
- title   = {Eigendecompositions of Transfer Operators in Reproducing Kernel {H}ilbert Spaces},
- journal = {Journal of Nonlinear Science},
- volume  = {30},
- issue   = {1},
- pages   = {283--315},
- year    = {2019},
- doi     = {10.1007/s00332-019-09574-z},
-}
-@article{klus1028dmdtica,
- author  = {Klus, Stefan and N\"uske, Feliks and Koltai, Peter and Wu, Hao and Kevrekidis, Ioannis G  and Sch\"utte, Christof and No\'e, Frank},
- title   = {Data-driven model reduction and transfer operator approximation},
- journal = {Journal of Nonlinear Science},
- volume  = {28},
- issue   = {3},
- pages   = {985--1010},
- year    = {2018},
- doi     = {10.1007/s00332-017-9437-7},
-}
-@article{froyland2010coherent,
- author  = {Froyland, Gary and Santitissadeekorn, Naratip and Monahan, Adam},
- title   = {Transport in time-dependent dynamical systems: Finite-time coherent sets},
- journal = {Chaos: An Interdisciplinary Journal of Nonlinear Science},
- volume  = {20},
- number  = {4},
- pages   = {043116},
- year    = {2010},
- doi     = {10.1063/1.3502450},
-=======
     title = {Kernel independent component analysis},
     author = {Bach, Francis R and Jordan, Michael I},
     journal = {Journal of machine learning research},
@@ -623,5 +555,41 @@
     author = {Kingma, Diederik P and Welling, Max},
     journal = {arXiv preprint arXiv:1312.6114},
     year = {2013}
->>>>>>> feea82ca
+}
+@article{klus2019coherent,
+ author  = {Klus, Stefan and Husic, Brooke E and Mollenhauer, Mattes and No\'e, Frank},
+ title   = {Kernel methods for detecting coherent structures in dynamical data},
+ journal = {Chaos},
+ year    = {2019},
+ doi     = {10.1063/1.5100267}
+}
+@article{klus2019eigendecomposition,
+ author  = {Klus, Stefan and Schuster, Ingmar and Muandet, Krikamol},
+ title   = {Eigendecompositions of Transfer Operators in Reproducing Kernel {H}ilbert Spaces},
+ journal = {Journal of Nonlinear Science},
+ volume  = {30},
+ issue   = {1},
+ pages   = {283--315},
+ year    = {2019},
+ doi     = {10.1007/s00332-019-09574-z},
+}
+@article{klus1028dmdtica,
+ author  = {Klus, Stefan and N\"uske, Feliks and Koltai, Peter and Wu, Hao and Kevrekidis, Ioannis G  and Sch\"utte, Christof and No\'e, Frank},
+ title   = {Data-driven model reduction and transfer operator approximation},
+ journal = {Journal of Nonlinear Science},
+ volume  = {28},
+ issue   = {3},
+ pages   = {985--1010},
+ year    = {2018},
+ doi     = {10.1007/s00332-017-9437-7},
+}
+@article{froyland2010coherent,
+ author  = {Froyland, Gary and Santitissadeekorn, Naratip and Monahan, Adam},
+ title   = {Transport in time-dependent dynamical systems: Finite-time coherent sets},
+ journal = {Chaos: An Interdisciplinary Journal of Nonlinear Science},
+ volume  = {20},
+ number  = {4},
+ pages   = {043116},
+ year    = {2010},
+ doi     = {10.1063/1.3502450},
 }