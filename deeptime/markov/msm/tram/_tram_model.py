--- conflicted
+++ resolved
@@ -238,14 +238,7 @@
             if len(indices[0]) > 0:
                 pmf[i] = -logsumexp(sample_weights[indices])
             else:
-<<<<<<< HEAD
                 pmf[i] = np.inf
-
-        # shift minimum to zero
-        pmf -= pmf.min()
-=======
-                pmf[i] = np.infty
->>>>>>> 289813ac
         return pmf
 
     def compute_log_likelihood(self, dtrajs, bias_matrices):
