--- conflicted
+++ resolved
@@ -20,7 +20,6 @@
 constexpr static dtype logPrior() { return -std::numeric_limits<dtype>::infinity(); }
 }
 
-<<<<<<< HEAD
 // Compute the sample likelihood from the traminput. This method only gets called by the TRAM struct, not by pybind.
 template<typename dtype>
 static const dtype computeSampleLikelihood(const TRAMInput<dtype> &input,
@@ -54,8 +53,6 @@
     }
     return numeric::kahan::logsumexp_sort_kahan_inplace(sampleWeights.begin(), sampleWeights.end());
 }
-=======
->>>>>>> 0898081e
 
 // natural logarithm of the statistical weight per sample, log \mu^k(x).
 // If thermState =-1, this is the unbiased statistical sample weight, log \mu(x).
@@ -75,7 +72,6 @@
     ArrayBuffer<BiasMatrix<dtype>, 2> biasMatrixBuf{biasMatrix};
     ArrayBuffer<np_array_nfc<dtype>, 2> modifiedStateCountsLogBuf{modifiedStateCountsLog};
     ArrayBuffer<np_array_nfc<dtype>, 1> thermStateEnergiesBuf{thermStateEnergies};
-
 
     for (auto x = 0; x < dtraj.size(); ++x) {
         auto i = dtrajBuf(x);
@@ -201,16 +197,12 @@
               statVectors_(ExchangeableArray<dtype, 2>(std::vector({nThermStates_, nMarkovStates_}), 0.)),
               scratch_(std::unique_ptr<dtype[]>(new dtype[std::max(nMarkovStates_, nThermStates_)])) {
 
-<<<<<<< HEAD
         std::copy(lagrangianMultLog.data(), lagrangianMultLog.data() + lagrangianMultLog.size(),
-=======
-            std::copy(lagrangianMultLog.data(), lagrangianMultLog.data() + lagrangianMultLog.size(),
->>>>>>> 0898081e
                   lagrangianMultLog_.first()->mutable_data());
-            std::copy(biasedConfEnergies.data(), biasedConfEnergies.data() + biasedConfEnergies.size(),
-                      biasedConfEnergies_.mutable_data());
-            std::copy(modifiedStateCountsLog.data(), modifiedStateCountsLog.data() + modifiedStateCountsLog.size(),
-                      modifiedStateCountsLog_.mutable_data());
+        std::copy(biasedConfEnergies.data(), biasedConfEnergies.data() + biasedConfEnergies.size(),
+                  biasedConfEnergies_.mutable_data());
+        std::copy(modifiedStateCountsLog.data(), modifiedStateCountsLog.data() + modifiedStateCountsLog.size(),
+                  modifiedStateCountsLog_.mutable_data());
     }
 
     const auto &biasedConfEnergies() const {
@@ -250,6 +242,7 @@
 
         double iterationError{0};
 
+        py::gil_scoped_release gil;
         for (decltype(maxIter) iterationCount = 0; iterationCount < maxIter; ++iterationCount) {
 
             // Magic happens here...
@@ -386,7 +379,7 @@
         auto modifiedStateCountsLogBuf = modifiedStateCountsLog_.template unchecked<2>();
 
         auto nThermStates = nThermStates_, nMarkovStates = nMarkovStates_;
-	auto input = input_;
+	    auto input = input_;
         #pragma omp parallel for default(none) firstprivate(nMarkovStates, nThermStates, input, biasMatrixPtr, \
                                                             biasedConfEnergiesBuf, modifiedStateCountsLogBuf)
         for (StateIndex i = 0; i < nMarkovStates; ++i) {
@@ -401,7 +394,6 @@
                 }
                 dtype divisor = numeric::kahan::logsumexp_sort_kahan_inplace(scratch.begin(), o);
 
-                //TODO check this computation. Should just be a logsumexp of all the divisors in stead of pairwise.
                 for (StateIndex k = 0; k < nThermStates; ++k) {
                     biasedConfEnergiesBuf(k, i) = -numeric::kahan::logsumexp_pair(
                             -biasedConfEnergiesBuf(k, i), -(divisor + biasMatrixPtr[i](x, k)));
@@ -465,17 +457,10 @@
     // Get the error in the energies between this iteration and the previous one.
     dtype computeIterationError() {
         updateStatVectors();
-<<<<<<< HEAD
 
         dtype error1 = computeError(thermStateEnergies_, nThermStates_);
         dtype error2 = computeError(statVectors_, nThermStates_ * nMarkovStates_);
 
-=======
-
-        dtype error1 = computeError(thermStateEnergies_, nThermStates_);
-        dtype error2 = computeError(statVectors_, nThermStates_ * nMarkovStates_);
-
->>>>>>> 0898081e
         return std::max(error1, error2);
     }
 
@@ -509,7 +494,7 @@
         auto modifiedStateCountsLogBuf = modifiedStateCountsLog_.template unchecked<2>();
 
         auto nThermStates = nThermStates_, nMarkovStates = nMarkovStates_;
-	auto input = input_;
+	    auto input = input_;
         // assume that markovStateEnergies_ were set to INF by the caller on the first call
         #pragma omp parallel for default(none) firstprivate(nMarkovStates, nThermStates, input, biasMatrixPtr, \
                                                             markovStateEnergiesBuf, modifiedStateCountsLogBuf)
@@ -524,7 +509,6 @@
                     }
                 }
                 dtype divisor = numeric::kahan::logsumexp_sort_kahan_inplace(scratch.begin(), o);
-                //TODO check this computation. Should just be a logsumexp of all the divisors in stead of pairwise.
                 markovStateEnergiesBuf(i) = -numeric::kahan::logsumexp_pair(-markovStateEnergiesBuf(i), -divisor);
             }
         }
@@ -662,11 +646,7 @@
 };
 
 
-<<<<<<< HEAD
-template<typename dtype>
-=======
-template <typename dtype>
->>>>>>> 0898081e
+template<typename dtype>
 np_array_nfc<dtype> initLagrangianMult(const CountsMatrix &transitionCounts) {
     auto nThermStates = static_cast<StateIndex>(transitionCounts.shape(0));
     auto nMarkovStates = static_cast<StateIndex>(transitionCounts.shape(1));
