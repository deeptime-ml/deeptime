import numpy as np
import pytest
<<<<<<< HEAD
=======
from deeptime.markov.msm.tram import TRAM, unpack_input_tuple
<<<<<<< HEAD
from deeptime.markov.msm.tram._tram_bindings import tram as bindings
from deeptime.markov import TransitionCountEstimator, TransitionCountModel
from deeptime.markov.msm import MarkovStateModelCollection

class TramEstimatorMock:
    def __init__(self, n_therm_states, n_markov_states):
        self.therm_state_energies = lambda: np.zeros(n_therm_states)
        self.biased_conf_energies = lambda: np.zeros((n_therm_states, n_markov_states))
        self.markov_state_energies = lambda: np.zeros(n_markov_states)
        transition_matrices = np.random.rand(n_therm_states, n_markov_states, n_markov_states)
        self.transition_matrices = lambda: transition_matrices / np.sum(transition_matrices, axis=-1, keepdims=True)


def get_connected_set_from_dtrajs_input(dtrajs, tram, has_ttrajs=True):
    tram.n_markov_states = np.max(np.concatenate(dtrajs)) + 1
    tram.n_therm_states = len(dtrajs)

    dtrajs = [np.asarray(traj) for traj in dtrajs]
    if has_ttrajs:
        ttrajs = np.asarray([[i] * len(traj) for i, traj in enumerate(dtrajs)])
    else:
        ttrajs = None

    bias_matrices = [np.ones((len(dtrajs[i]), len(dtrajs))) for i in range(len(dtrajs))]

    return tram._find_largest_connected_set(ttrajs, dtrajs, bias_matrices)


@pytest.mark.parametrize(
    "test_input,expected",
    [([[1, 2, 3, 2, 1], [4, 5, 6, 5, 4]], [1, 2, 3]),
     ([[1, 2, 3], [3, 4, 5], [5, 3, 2]], [2, 3, 4, 5]),
     ([[1, 2, 3, 2]], [2, 3]),
     ([[1, 2, 3, 2], [3, 2]], [2, 3]),
     ([[1, 2, 3, 2], [3, 2, 1]], [1, 2, 3]),
     ([[1, 2, 3, 2], [3, 4, 3, 4]], [2, 3, 4]),
     ([[1, 2, 1, 3, 2, 7, 7, 7, 6], [3, 4, 3, 3, 4, 5, 6, 6, 5, 4]], [1, 2, 3, 4, 5, 6, 7])],
)
@pytest.mark.parametrize("has_ttrajs", [True, False])
def test_connected_set_summed_count_matrix(test_input, has_ttrajs, expected):
    tram = TRAM(lagtime=1, count_mode='sliding', connectivity='summed_count_matrix')
    cset = get_connected_set_from_dtrajs_input(test_input, tram, has_ttrajs)
    assert np.array_equal(cset.state_symbols, np.asarray(expected))


@pytest.mark.parametrize(
    "test_input,expected",
    [([[1, 2, 3, 2, 1], [4, 5, 6, 5, 4]], [1, 2, 3]),
     ([[1, 2, 3, 2, 1], [3, 4, 5, 4, 4]], [1, 2, 3]),
     ([[1, 2, 3, 2, 1], [4, 3, 4, 5, 4]], [1, 2, 3, 4, 5]),
     ([[1, 2, 3], [3, 4, 5], [5, 3, 2]], [3]),
     ([[1, 2, 3, 2], [3, 1, 2]], [2, 3]),
     ([[1, 2, 1, 3, 2, 7, 7, 6], [3, 4, 3, 3, 4, 5, 6, 5, 4]], [1, 2, 3, 4, 5, 6]),
     ([[1, 2, 3, 2, 1], [3, 5, 6, 5, 3], [3, 5, 6, 5, 3]], [1, 2, 3, 5, 6])]
)
@pytest.mark.parametrize("has_ttrajs", [True, False])
def test_connected_set_post_hoc_RE(test_input, has_ttrajs, expected):
    tram = TRAM(lagtime=1, count_mode='sliding', connectivity='post_hoc_RE')
    cset = get_connected_set_from_dtrajs_input(test_input, tram, has_ttrajs)
    assert np.array_equal(cset.state_symbols, np.asarray(expected))


@pytest.mark.parametrize(
    "test_input,expected",
    [([[1, 2, 3, 2, 1], [4, 5, 6, 5, 4]], [1, 2, 3]),
     ([[1, 2, 3, 2, 1], [4, 3, 4, 5, 4]], [1, 2, 3]),
     ([[1, 2, 3, 2], [3, 1, 2]], [2, 3]),
     ([[1, 2, 1, 3, 2, 7, 7, 6], [3, 4, 3, 3, 4, 5, 6, 5, 4]], [3, 4, 5, 6]),
     ([[1, 2, 3, 2, 1], [3, 5, 6, 5, 3], [3, 5, 6, 5, 3]], [1, 2, 3])]
)
@pytest.mark.parametrize("has_ttrajs", [True, False])
def test_connected_set_post_hoc_RE_no_connectivity(test_input, has_ttrajs, expected):
    tram = TRAM(lagtime=1, count_mode='sliding', connectivity='post_hoc_RE')
    tram.connectivity_factor = 0.0
    cset = get_connected_set_from_dtrajs_input(test_input, tram, has_ttrajs)
    assert np.array_equal(cset.state_symbols, np.asarray(expected))


@pytest.mark.parametrize(
    "test_input,expected",
    [([[1, 2, 3, 2, 1], [4, 5, 6, 5, 4]], [1, 2, 3]),
     ([[1, 2, 3, 2, 1], [3, 4, 5, 4, 4]], [1, 2, 3]),
     ([[1, 2, 3, 2, 1], [4, 3, 4, 5, 4]], [1, 2, 3, 4, 5]),
     ([[1, 2, 3], [3, 4, 5], [5, 3, 2]], [3]),
     ([[1, 2, 3, 2], [3, 1, 2]], [2, 3]),
     ([[1, 2, 1, 3, 2, 7, 7, 6], [3, 4, 3, 3, 4, 5, 6, 5, 4]], [3, 4, 5, 6]),
     ([[1, 2, 3, 2, 1], [3, 5, 6, 5, 3], [3, 5, 6, 5, 3]], [1, 2, 3, 5, 6])]
)
@pytest.mark.parametrize("has_ttrajs", [True, False])
def test_connected_set_BAR_variance(test_input, has_ttrajs, expected):
    tram = TRAM(lagtime=1, count_mode='sliding', connectivity='BAR_variance', connectivity_factor=1.0)
    cset = get_connected_set_from_dtrajs_input(test_input, tram, has_ttrajs)
    assert np.array_equal(cset.state_symbols, np.asarray(expected))


@pytest.mark.parametrize(
    "test_input,expected",
    [([[1, 2, 3, 2, 1], [4, 5, 6, 5, 4]], [1, 2, 3]),
     ([[1, 2, 3, 2, 1], [4, 3, 4, 5, 4]], [1, 2, 3]),
     ([[1, 2, 3, 2], [3, 1, 2]], [2, 3]),
     ([[1, 2, 1, 3, 2, 7, 7, 6], [3, 4, 3, 3, 4, 5, 6, 5, 4]], [3, 4, 5, 6]),
     ([[1, 2, 3, 2, 1], [3, 5, 6, 5, 3], [3, 5, 6, 5, 3]], [1, 2, 3])]
)
@pytest.mark.parametrize("has_ttrajs", [True, False])
def test_connected_set_BAR_variance_no_connectivity(test_input, has_ttrajs, expected):
    tram = TRAM(lagtime=1, count_mode='sliding', connectivity='BAR_variance')
    tram.connectivity_factor = 0.0
    cset = get_connected_set_from_dtrajs_input(test_input, tram, has_ttrajs)
    assert np.array_equal(cset.state_symbols, np.asarray(expected))


@pytest.mark.parametrize(
    "test_input,expected",
    [([[0, 1, 2, 3, 4, 5, 1], [2, 4, 2, 1, 3, 1, 4]], [[-1, 1, 2, 3, -1, -1, 1], [2, -1, 2, 1, 3, 1, -1]])]
)
def test_restrict_to_connected_set(test_input, expected):
    tram = TRAM()
    input = np.asarray(test_input)
    tram.n_therm_states = len(input)
    counts_model = TransitionCountEstimator(1, 'sliding').fit_fetch(input)
    tram._largest_connected_set = counts_model.submodel([1, 2, 3])
    output = tram._restrict_to_connected_set(input)
    assert np.array_equal(output, expected)


@pytest.mark.parametrize(
    "lagtime", [1, 3]
)
def test_make_count_models(lagtime):
    tram = TRAM(lagtime=lagtime)
    input = [np.asarray([1, 1, 2, 3, 1, 1, 1]), np.asarray([2, 0, 0, 1, 3, 1, 4]), np.asarray([2, 2, 2, 2])]
    tram.n_therm_states = len(input)
    tram.n_markov_states = np.max(np.concatenate(input)) + 1
    state_counts, transition_counts = tram._construct_count_models(input)
    assert len(tram.count_models) == tram.n_therm_states
    assert state_counts.shape == (tram.n_therm_states, tram.n_markov_states)
    assert transition_counts.shape == (tram.n_therm_states, tram.n_markov_states, tram.n_markov_states)
    assert np.array_equal(tram.count_models[0].state_symbols, [0, 1, 2, 3])
    assert np.array_equal(tram.count_models[1].state_symbols, [0, 1, 2, 3, 4])
    assert np.array_equal(tram.count_models[2].state_symbols, [0, 1, 2])
    for k in range(tram.n_therm_states):
        assert transition_counts[k].sum() == len(input[k]) - lagtime
        assert state_counts[k].sum() == len(input[k])


@pytest.mark.parametrize(
    "input", [[[0, 0, 0, 0, 0, 0, 0, 0, 0, 0],
               [0, 0, 1, 0, 0, 0, 0, 0, 0, 0],
               [0, 0, 0, 1, 0, 1, 1, 1, 1, 1],
               [1, 0, 0, 1, 1, 1, 1, 1, 1, 0],
               [1, 0, 1, 1, 1, 1, 1, 1, 1, 1]]]
)
def test_transposed_count_matrices_bug(input):
    tram = TRAM(connectivity='summed_count_matrix')
    input = np.asarray(input)
    tram.n_therm_states = len(input)
    tram.n_markov_states = np.max(np.concatenate(input)) + 1
    state_counts, transition_counts = tram._construct_count_models(input)
    assert np.array_equal(state_counts, [[10, 0], [9, 1], [4, 6], [3, 7], [1, 9]])
    assert np.array_equal(transition_counts,
                          [[[9, 0], [0, 0]], [[7, 1], [1, 0]], [[2, 2], [1, 4]], [[1, 1], [2, 5]], [[0, 1], [1, 7]]])


def test_to_markov_model():
    tram = TRAM()
    tram.n_markov_states = 3
    tram.n_therm_states = 2
    tram._tram_estimator = TramEstimatorMock(tram.n_therm_states, tram.n_markov_states)
    transition_counts = np.zeros((2, 3, 3))
    tram.count_models = [TransitionCountModel(counts) for counts in transition_counts]
    model = tram._construct_markov_model()
    assert isinstance(model, MarkovStateModelCollection)
    assert (model.transition_matrix == tram._transition_matrices[0]).all()
    assert model.n_connected_msms == tram.n_therm_states
    model.select(1)
    assert (model.transition_matrix == tram._transition_matrices[1]).all()


@pytest.mark.parametrize(
    "test_input,expected",
    [([[0, 0, 0, 1, 0, 0, 0], [1, 0, 1, 1, 1, 1]], [[(0, 0, 3), (0, 3, 7), (1, 0, 2)], [(1, 2, 6)]]),
     ([[0, 0, 0, 1, 1, 1, 0], [1, 0, 0, 1, 1, 1]], [[(0, 0, 3), (1, 0, 3)], [(0, 3, 6), (1, 3, 6)]]),
     ([[0, 0, 0, 1, 0, 0, 0], [1, 0, 0, 1, 0, 0]], [[(0, 0, 3), (0, 3, 7), (1, 0, 3), (1, 3, 6)], []])]
)
def test_trajectory_fragments_mapping(test_input, expected):
    tram = TRAM()
    tram.n_therm_states = np.max(np.concatenate(test_input)) + 1
    mapping = tram._find_trajectory_fragment_mapping([np.asarray(inp) for inp in test_input])
    assert mapping == expected


@pytest.mark.parametrize(
    "dtrajs, ttrajs, expected",
    [([[1, -1, 3, -1, 5, 6, 7], [8, 9, 10, 11, 12, 13, -1]],
      [[0, 0, 0, 1, 0, 0, 1], [0, 0, 1, 1, 0, 1, 1]],
      [[[1, 3], [5, 6], [8, 9]], [[10, 11], [12, 13]]])]
)
def test_get_trajectory_fragments(dtrajs, ttrajs, expected):
    tram = TRAM()
    tram.n_therm_states = 2
    mapping = tram._find_trajectory_fragments([np.asarray(dtraj) for dtraj in dtrajs],
                                              [np.asarray(ttraj) for ttraj in ttrajs])
    for k in range(tram.n_therm_states):
        assert len(mapping[k]) == len(expected[k])
        assert np.all([np.array_equal(mapping[k][i], expected[k][i]) for i in range(len(mapping[k]))])


@pytest.mark.parametrize(
    "dtrajs, expected",
    [([[1, 2, -1, -1, -1, 6, 7], [8, 9, 10, 11, 12, 13, 14]], [[1, 2, 6, 7], [8, 9, 10, 11, 12, 13, 14]]),
     ([[1, 2, 3, 4], [5, -1, -1, 8], [-1, -1, -1]], [[1, 2, 3, 4], [5, 8], []])]
)
@pytest.mark.parametrize(
    "ttrajs", [None, []]
)
def test_get_trajectory_fragments_no_ttrajs(dtrajs, ttrajs, expected):
    tram = TRAM()
    tram.n_therm_states = 2
    mapping = tram._find_trajectory_fragments([np.asarray(dtraj) for dtraj in dtrajs],
                                              ttrajs)
    for k in range(tram.n_therm_states):
        assert len(mapping[k]) == len(expected[k])
        assert np.all([np.array_equal(mapping[k][i], expected[k][i]) for i in range(len(mapping[k]))])


def test_unpack_input():
    arr = np.zeros(10)
    try:
        dtrajs, biases, ttrajs = unpack_input_tuple((arr, arr, arr))
        assert np.array_equal(dtrajs, arr) and np.array_equal(biases, arr) and np.array_equal(ttrajs, arr)
        dtrajs, biases, ttrajs = unpack_input_tuple((arr, arr))
        assert np.array_equal(dtrajs, arr) and np.array_equal(biases, arr) and len(ttrajs) == 0
    except IndexError:
        pytest.fail("IndexError while unpacking input!")


def test_unpack_input():
    arr = np.zeros(10)
    with pytest.raises(ValueError) as exinfo:
        unpack_input_tuple((arr, arr, arr, arr))
        assert 'Unexpected number of arguments' in exinfo.value


def test_tram_estimate():
=======
>>>>>>> dfe2a1e5
from deeptime.markov import TransitionCountEstimator, TransitionCountModel
from deeptime.markov.msm import TRAM
from .test_tram_model import make_random_model


def make_random_input_data(n_therm_states, n_markov_states, n_samples=10, make_ttrajs=True):
    dtrajs = [np.random.randint(0, n_markov_states, size=n_samples) for _ in range(n_therm_states)]
    bias_matrices = [np.random.rand(n_samples, n_therm_states) for _ in range(n_therm_states)]

    if make_ttrajs:
        ttrajs = [np.random.randint(0, n_therm_states, size=n_samples) for _ in range(n_therm_states)]
        return dtrajs, bias_matrices, ttrajs

    return dtrajs, bias_matrices


def test_unpack_input():
    arr = np.zeros(10)
    with pytest.raises(ValueError) as exinfo:
        TRAM().fit((arr, arr, arr, arr))
        assert 'Unexpected number of arguments' in exinfo.value


@pytest.mark.parametrize(
    "ttrajs", [np.asarray([[0, 0, 0], [1, 1, 1]]),
               [np.asarray(traj) for traj in [[0, 0, 0], [1, 1, 1]]],
               None]
)
@pytest.mark.parametrize(
    "dtrajs", [np.asarray([[0, 1, 0], [0, 1, 2]]),
               [np.asarray(traj) for traj in [[0, 1, 0], [0, 1, 2]]]]
)
@pytest.mark.parametrize(
    "bias_matrix_as_ndarray", [True, False]
)
def test_tram_different_input_data_types(dtrajs, ttrajs, bias_matrix_as_ndarray):
    bias_matrices = [np.random.rand(len(traj), 2) for traj in dtrajs]
    if bias_matrix_as_ndarray:
        bias_matrices = np.asarray(bias_matrices)

    tram = TRAM(maxiter=100)
    if ttrajs is None:
        tram.fit((dtrajs, bias_matrices))
    else:
        tram.fit((dtrajs, bias_matrices, ttrajs))


def test_lagtime_too_long():
    dtrajs = np.asarray([[0, 1, 0], [0, 1, 2, 1], [2, 3]])
    bias_matrices = [np.random.rand(len(traj), 3) for traj in dtrajs]
    tram = TRAM(maxiter=100, lagtime=2)
    tram.fit((dtrajs, bias_matrices))


def test_tram_fit():
    dtrajs, bias_matrices = make_random_input_data(5, 10, make_ttrajs=False)

    ttrajs = [np.ones((len(dtrajs[i])), dtype=int) * i for i in range(len(dtrajs))]

    therm_energies_1 = TRAM(maxiter=100).fit_fetch((dtrajs, bias_matrices)).therm_state_energies
    therm_energies_2 = TRAM(maxiter=100).fit_fetch((dtrajs, bias_matrices, ttrajs)).therm_state_energies
    np.testing.assert_equal(therm_energies_1, therm_energies_2)

    # changing one ttrajs element should result in a change of the output
    ttrajs[0][2] += 1
    therm_energies_3 = TRAM(maxiter=100).fit_fetch((dtrajs, bias_matrices, ttrajs)).therm_state_energies

    with np.testing.assert_raises(AssertionError):
        np.testing.assert_equal(therm_energies_3, therm_energies_1)


def test_tram_continue_estimation():
    from .test_tram_model import make_random_model
    model = make_random_model(5, 8, transition_matrices=None)
    dtrajs, bias_matrices = make_random_input_data(5, 8, make_ttrajs=False)

    weights_1 = model.compute_sample_weights(dtrajs, bias_matrices)

    tram = TRAM()
    model = tram.fit_fetch((dtrajs, bias_matrices), model=model)
    with np.testing.assert_raises(AssertionError):
        np.testing.assert_array_equal(weights_1, model.compute_sample_weights(dtrajs, bias_matrices))


def test_tram_integration():
>>>>>>> upstream/main
    trajs = np.asarray([[0, 1, 1, 1, 1, 2, 2, 1, 0, 0], [1, 2, 3, 2, 2, 1, 0, 1, 2, 2], [2, 1, 2, 3, 2, 3, 3, 4, 3, 3],
                        [3, 2, 2, 3, 4, 4, 3, 4, 3, 2], [3, 2, 3, 3, 4, 4, 3, 4, 4, 3]])
    trajs = trajs / 5 * 3 - 1.5

<<<<<<< HEAD
    dtrajs = [np.asarray(i, dtype=np.intc) for i in [[0, 0, 0, 0, 0, 0, 0, 0, 0, 0], [0, 0, 1, 0, 0, 0, 0, 0, 0, 0], [0, 0, 0, 1, 0, 1, 1, 1, 1, 1],
                         [1, 0, 0, 1, 1, 1, 1, 1, 1, 0], [1, 0, 1, 1, 1, 1, 1, 1, 1, 1]]]
=======
    dtrajs = np.asarray([[0, 0, 0, 0, 0, 0, 0, 0, 0, 0], [0, 0, 1, 0, 0, 0, 0, 0, 0, 0], [0, 0, 0, 1, 0, 1, 1, 1, 1, 1],
                         [1, 0, 0, 1, 1, 1, 1, 1, 1, 0], [1, 0, 1, 1, 1, 1, 1, 1, 1, 1]])
>>>>>>> upstream/main

    bias_centers = [-1, -0.5, 0.0, 0.5, 1]

    def harmonic(x0, x):
        return 0.1 * (x - x0) ** 2
<<<<<<< HEAD
    
    # construct bias matric using harmonic potentials
    bias_matrices = [np.zeros((len(traj), len(bias_centers)), dtype=np.float64) for traj in dtrajs]
    for i, traj in enumerate(trajs):
        for j, bias_center in enumerate(bias_centers):
            bias = lambda x, x0=bias_center: harmonic(x0, x)
            bias_matrices[i][:, j] = bias(traj)

    tram = TRAM(maxiter=100, save_convergence_info=True)
    state_counts = np.asarray([[10, 0], [9, 1], [4, 6], [3, 7], [1, 9]], dtype=np.intc)
    transition_counts = np.asarray(
        [[[9, 0], [0, 0]], [[7, 1], [1, 0]], [[2, 2], [1, 4]], [[1, 1], [2, 5]], [[0, 1], [1, 7]]], dtype=np.intc)
    tram_input = bindings.TRAMInput(state_counts, transition_counts, dtrajs, bias_matrices)

    tram._tram_estimator = bindings.TRAM(tram_input)
    tram._run_estimation()


def test_tram_fit_fetch():
    trajs = np.asarray([[0, 1, 1, 1, 1, 2, 2, 1, 0, 0], [1, 2, 3, 2, 2, 1, 0, 1, 2, 2], [2, 1, 2, 3, 2, 3, 3, 4, 3, 3],
                        [3, 2, 2, 3, 4, 4, 3, 4, 3, 2], [3, 2, 3, 3, 4, 4, 3, 4, 4, 3]])
    trajs = trajs / 5 * 3 - 1.5

    dtrajs = np.asarray([[0, 0, 0, 0, 0, 0, 0, 0, 0, 0], [0, 0, 1, 0, 0, 0, 0, 0, 0, 0], [0, 0, 0, 1, 0, 1, 1, 1, 1, 1],
                         [1, 0, 0, 1, 1, 1, 1, 1, 1, 0], [1, 0, 1, 1, 1, 1, 1, 1, 1, 1]])

    bias_centers = [-1, -0.5, 0.0, 0.5, 1]

    def harmonic(x0, x):
        return 0.1 * (x - x0) ** 2

    # construct bias matric using harmonic potentials
    bias_matrices = np.zeros((len(bias_centers), 10, len(bias_centers)))
    for i, traj in enumerate(trajs):
        for j, bias_center in enumerate(bias_centers):
            bias = lambda x, x0=bias_center: harmonic(x0, x)
            bias_matrices[i, :, j] = bias(traj)

    tram = TRAM(maxiter=100, connectivity='summed_count_matrix', save_convergence_info=True)
    tram.fit((dtrajs, bias_matrices))

    # energies are identical. so are count matrices. and transition matrices
    assert np.allclose(tram.therm_state_energies, [0.15673362, 0.077853, 0.04456354, 0.05706922, 0.11557514])
    assert np.allclose(tram.markov_state_energies, [1.0550639, 0.42797176])

    model = tram.fetch_model()
    assert np.allclose(model.stationary_distribution, [1.])
    model.select(1)
    assert np.allclose(tram.fetch_model().stationary_distribution, [0.3678024695571382, 0.6321975304428619])
    assert np.allclose(tram.fetch_model().transition_matrix,
                       [[0.7777777777777777, 0.22222222222222224], [0.12928535495314722, 0.8707146450468528]])
    model.select(2)
    assert np.allclose(tram.fetch_model().transition_matrix, [[0.53558684, 0.46441316], [0.2403782, 0.7596218]])


def test_unknown_connectivity():
    tram = TRAM(connectivity='this_is_some_unknown_connectivity')
    assert tram._connectivity_unknown()
    dummy_data = np.zeros(10)
    # fit should abort straightaway with a warning, and model will be None.
    assert tram.fit_fetch(dummy_data) is None
=======

    # construct bias matric using harmonic potentials
    bias_matrices = np.zeros((len(bias_centers), 10, len(bias_centers)))
    for i, traj in enumerate(trajs):
        for j, bias_center in enumerate(bias_centers):
            def bias(x, x0=bias_center):
                return harmonic(x0, x)
            bias_matrices[i, :, j] = bias(traj)

    tram = TRAM(maxiter=100)
    np.testing.assert_equal(tram.compute_log_likelihood, None)

    model = tram.fit_fetch((dtrajs, bias_matrices))

    # energies are identical. so are count matrices. and transition matrices
    np.testing.assert_almost_equal(model.therm_state_energies,
                                   [0.15673362, 0.077853, 0.04456354, 0.05706922, 0.11557514])
    np.testing.assert_almost_equal(model.markov_state_energies, [1.0550639, 0.42797176])

    memm = model.msm_collection
    np.testing.assert_almost_equal(memm.stationary_distribution, [1.])
    memm.select(1)
    np.testing.assert_almost_equal(memm.stationary_distribution, [0.3678024695571382, 0.6321975304428619])
    np.testing.assert_almost_equal(memm.transition_matrix,
                                   [[0.7777777777777777, 0.22222222222222224],
                                    [0.12928535495314722, 0.8707146450468528]])
    memm.select(2)
    np.testing.assert_almost_equal(memm.transition_matrix, [[0.53558684, 0.46441316], [0.2403782, 0.7596218]])

    weights = model.compute_sample_weights(dtrajs, bias_matrices)
    np.testing.assert_almost_equal(np.sum(weights), 1)
    np.testing.assert_(tram.compute_log_likelihood < 0)


def to_numpy_arrays(dtrajs, bias_matrices, ttrajs):
    dtrajs = [np.asarray(traj) for traj in dtrajs]

    if ttrajs is not None:
        ttrajs = [np.asarray(traj) for traj in ttrajs]

    if not isinstance(bias_matrices, np.ndarray):
        bias_matrices = [np.asarray(M) for M in bias_matrices]

    return dtrajs, bias_matrices, ttrajs


@pytest.mark.parametrize(
    "dtrajs, bias_matrices, ttrajs",
    [
        ([[0, 0, 0], [0, 0, 0]], np.zeros((2, 3, 3)), None),
        ([[0, 0, 0], [0, 0]], np.zeros((2, 3, 2)), None),
        ([[0, 0, 0], [0, 0, 0]], np.zeros((2, 2, 2)), None),
        ([[0, 0, 0], [0, 0, 0]], np.zeros((3, 2, 2)), None),
        ([[0, 0, 0], [0, 0, 0]], np.zeros((1, 2, 2)), None),
        ([[0, 0, 0], [0, 0]], [[[0, 0], [0, 0], [0, 0]], [[0, 0], [0, 0, 0]]], None),
        ([[0, 0, 0], [0, 'x', 0]], np.zeros((2, 3, 3)), None),
        ([[0, 0, 0], [0, 0, 0]], np.zeros((2, 3, 2)), [[0, 0, 0], [0, 0, 0]]),
        ([[0, 0, 0], [0, 0, 0]], np.zeros((2, 3, 2)), [[0, 0, 0], [0, 1, 2]]),
        ([[0, 0, 0], [0, 0, 0]], np.zeros((2, 3, 2)), [[0, 0], [1, 1, 1]]),
        ([[0, 0, 0], [0, 0, 0]], np.zeros((2, 3, 2)), [[0, 0, 'x'], [1, 1, 1]]),
        ([[0, 0, 0], [0, 0, 0]], np.zeros((2, 3, 2)), [[0, 0, 0], [0, 1]])
    ]
)
def test_invalid_input(dtrajs, bias_matrices, ttrajs):
    dtrajs, bias_matrices, ttrajs = to_numpy_arrays(dtrajs, bias_matrices, ttrajs)
    tram = TRAM()

    with np.testing.assert_raises(ValueError):
        tram.fit((ttrajs, dtrajs, bias_matrices))


@pytest.mark.parametrize(
    "dtrajs, bias_matrices, ttrajs",
    [
        ([[0, 0, 0], [0, 0, 0]], np.zeros((2, 3, 3)), None),
        ([[0, 0, 0], [0, 0]], np.zeros((2, 3, 2)), None),
        ([[0, 0, 0], [0, 0, 0]], np.zeros((2, 2, 2)), None),
        ([[0, 0, 0], [0, 0, 0]], np.zeros((3, 2, 2)), None),
        ([[0, 0, 0], [0, 0, 0]], np.zeros((1, 2, 2)), None),
        ([[0, 0, 0], [0, 0]], [[[0, 0], [0, 0], [0, 0]], [[0, 0], [0, 0, 0]]], None),
        ([[0, 0, 0], [0, 'x', 0]], np.zeros((2, 3, 3)), None),
        ([[0, 0, 0], [0, 0, 0]], np.zeros((2, 3, 2)), [[0, 0, 0], [0, 1, 2]]),
        ([[0, 0, 0], [0, 0, 0]], np.zeros((2, 3, 2)), [[0, 0], [1, 1, 1]]),
        ([[0, 0, 0], [0, 0, 0]], np.zeros((2, 3, 2)), [[0, 0, 'x'], [1, 1, 1]]),
        ([[0, 0, 0], [0, 0, 0]], np.zeros((2, 3, 2)), [[0, 0, 0], [0, 1]]),
        ([[0, 1, 0], [0, 0, 0]], np.zeros((2, 3, 2)), [[0, 0, 0], [0, 0, 0]]),
        ([[0, 0, 0], [0, 1, 0]], np.zeros((2, 3, 2)), [[0, 2, 0], [0, 0, 0]]),
    ]
)
def test_invalid_input_with_model(dtrajs, bias_matrices, ttrajs):
    tram = TRAM()
    model = make_random_model(2, 1)

    dtrajs, bias_matrices, ttrajs = to_numpy_arrays(dtrajs, bias_matrices, ttrajs)

    with np.testing.assert_raises(ValueError):
        if ttrajs is None:
            tram.fit((dtrajs, bias_matrices), model)
        else:
            tram.fit((dtrajs, bias_matrices, ttrajs), model)


@pytest.mark.parametrize(
    "dtrajs, bias_matrices, ttrajs",
    [
        ([[0, 0, 1], [0, 1, 0]], np.zeros((2, 3, 2)), [[0, 0, 0], [1, 1, 1]])
    ]
)
def test_valid_input_with_model(dtrajs, bias_matrices, ttrajs):
    tram = TRAM()
    model = make_random_model(2, 2)
    dtrajs, bias_matrices, ttrajs = to_numpy_arrays(dtrajs, bias_matrices, ttrajs)
    tram.fit((dtrajs, bias_matrices, ttrajs), model)


@pytest.mark.parametrize(
    "track_log_likelihoods", [True, False]
)
def test_callback_called(track_log_likelihoods):
    tram = TRAM(track_log_likelihoods=track_log_likelihoods, callback_interval=2, maxiter=10)
    tram_input = make_random_input_data(5, 5)
    tram.fit(tram_input)
    np.testing.assert_equal(len(tram.log_likelihoods), 5)
    np.testing.assert_equal(len(tram.increments), 5)
    np.testing.assert_(np.min(tram.increments) > 0)
    if track_log_likelihoods:
        np.testing.assert_((np.asarray(tram.log_likelihoods) < 0).all())
    else:
        np.testing.assert_((np.asarray(tram.log_likelihoods) == 0).all())
<<<<<<< HEAD


def test_progress_bar_update_called():
    class ProgressMock:
        def __init__(self, _tracking_ints):
            self.total = 1
            self.desc = 0

            self.tracking_ints = tracking_ints

        def update(self, _):
            self.tracking_ints[0] += 1

        def close(self):
            self.tracking_ints[1] += 1

    # workaround to track function calls because the progress bar is copied internally
    tracking_ints = [0, 0]

    progress_mock = ProgressMock(tracking_ints)
    tram = TRAM(callback_interval=2, maxiter=10, progress=progress_mock)
    tram.fit(make_random_input_data(5, 5))

    # update() should be called 5 times
    np.testing.assert_equal(tracking_ints[0], 5)
    # and close() one time
    np.testing.assert_equal(tracking_ints[1], 1)
=======
>>>>>>> upstream/main
>>>>>>> dfe2a1e5
<|MERGE_RESOLUTION|>--- conflicted
+++ resolved
@@ -1,256 +1,5 @@
 import numpy as np
 import pytest
-<<<<<<< HEAD
-=======
-from deeptime.markov.msm.tram import TRAM, unpack_input_tuple
-<<<<<<< HEAD
-from deeptime.markov.msm.tram._tram_bindings import tram as bindings
-from deeptime.markov import TransitionCountEstimator, TransitionCountModel
-from deeptime.markov.msm import MarkovStateModelCollection
-
-class TramEstimatorMock:
-    def __init__(self, n_therm_states, n_markov_states):
-        self.therm_state_energies = lambda: np.zeros(n_therm_states)
-        self.biased_conf_energies = lambda: np.zeros((n_therm_states, n_markov_states))
-        self.markov_state_energies = lambda: np.zeros(n_markov_states)
-        transition_matrices = np.random.rand(n_therm_states, n_markov_states, n_markov_states)
-        self.transition_matrices = lambda: transition_matrices / np.sum(transition_matrices, axis=-1, keepdims=True)
-
-
-def get_connected_set_from_dtrajs_input(dtrajs, tram, has_ttrajs=True):
-    tram.n_markov_states = np.max(np.concatenate(dtrajs)) + 1
-    tram.n_therm_states = len(dtrajs)
-
-    dtrajs = [np.asarray(traj) for traj in dtrajs]
-    if has_ttrajs:
-        ttrajs = np.asarray([[i] * len(traj) for i, traj in enumerate(dtrajs)])
-    else:
-        ttrajs = None
-
-    bias_matrices = [np.ones((len(dtrajs[i]), len(dtrajs))) for i in range(len(dtrajs))]
-
-    return tram._find_largest_connected_set(ttrajs, dtrajs, bias_matrices)
-
-
-@pytest.mark.parametrize(
-    "test_input,expected",
-    [([[1, 2, 3, 2, 1], [4, 5, 6, 5, 4]], [1, 2, 3]),
-     ([[1, 2, 3], [3, 4, 5], [5, 3, 2]], [2, 3, 4, 5]),
-     ([[1, 2, 3, 2]], [2, 3]),
-     ([[1, 2, 3, 2], [3, 2]], [2, 3]),
-     ([[1, 2, 3, 2], [3, 2, 1]], [1, 2, 3]),
-     ([[1, 2, 3, 2], [3, 4, 3, 4]], [2, 3, 4]),
-     ([[1, 2, 1, 3, 2, 7, 7, 7, 6], [3, 4, 3, 3, 4, 5, 6, 6, 5, 4]], [1, 2, 3, 4, 5, 6, 7])],
-)
-@pytest.mark.parametrize("has_ttrajs", [True, False])
-def test_connected_set_summed_count_matrix(test_input, has_ttrajs, expected):
-    tram = TRAM(lagtime=1, count_mode='sliding', connectivity='summed_count_matrix')
-    cset = get_connected_set_from_dtrajs_input(test_input, tram, has_ttrajs)
-    assert np.array_equal(cset.state_symbols, np.asarray(expected))
-
-
-@pytest.mark.parametrize(
-    "test_input,expected",
-    [([[1, 2, 3, 2, 1], [4, 5, 6, 5, 4]], [1, 2, 3]),
-     ([[1, 2, 3, 2, 1], [3, 4, 5, 4, 4]], [1, 2, 3]),
-     ([[1, 2, 3, 2, 1], [4, 3, 4, 5, 4]], [1, 2, 3, 4, 5]),
-     ([[1, 2, 3], [3, 4, 5], [5, 3, 2]], [3]),
-     ([[1, 2, 3, 2], [3, 1, 2]], [2, 3]),
-     ([[1, 2, 1, 3, 2, 7, 7, 6], [3, 4, 3, 3, 4, 5, 6, 5, 4]], [1, 2, 3, 4, 5, 6]),
-     ([[1, 2, 3, 2, 1], [3, 5, 6, 5, 3], [3, 5, 6, 5, 3]], [1, 2, 3, 5, 6])]
-)
-@pytest.mark.parametrize("has_ttrajs", [True, False])
-def test_connected_set_post_hoc_RE(test_input, has_ttrajs, expected):
-    tram = TRAM(lagtime=1, count_mode='sliding', connectivity='post_hoc_RE')
-    cset = get_connected_set_from_dtrajs_input(test_input, tram, has_ttrajs)
-    assert np.array_equal(cset.state_symbols, np.asarray(expected))
-
-
-@pytest.mark.parametrize(
-    "test_input,expected",
-    [([[1, 2, 3, 2, 1], [4, 5, 6, 5, 4]], [1, 2, 3]),
-     ([[1, 2, 3, 2, 1], [4, 3, 4, 5, 4]], [1, 2, 3]),
-     ([[1, 2, 3, 2], [3, 1, 2]], [2, 3]),
-     ([[1, 2, 1, 3, 2, 7, 7, 6], [3, 4, 3, 3, 4, 5, 6, 5, 4]], [3, 4, 5, 6]),
-     ([[1, 2, 3, 2, 1], [3, 5, 6, 5, 3], [3, 5, 6, 5, 3]], [1, 2, 3])]
-)
-@pytest.mark.parametrize("has_ttrajs", [True, False])
-def test_connected_set_post_hoc_RE_no_connectivity(test_input, has_ttrajs, expected):
-    tram = TRAM(lagtime=1, count_mode='sliding', connectivity='post_hoc_RE')
-    tram.connectivity_factor = 0.0
-    cset = get_connected_set_from_dtrajs_input(test_input, tram, has_ttrajs)
-    assert np.array_equal(cset.state_symbols, np.asarray(expected))
-
-
-@pytest.mark.parametrize(
-    "test_input,expected",
-    [([[1, 2, 3, 2, 1], [4, 5, 6, 5, 4]], [1, 2, 3]),
-     ([[1, 2, 3, 2, 1], [3, 4, 5, 4, 4]], [1, 2, 3]),
-     ([[1, 2, 3, 2, 1], [4, 3, 4, 5, 4]], [1, 2, 3, 4, 5]),
-     ([[1, 2, 3], [3, 4, 5], [5, 3, 2]], [3]),
-     ([[1, 2, 3, 2], [3, 1, 2]], [2, 3]),
-     ([[1, 2, 1, 3, 2, 7, 7, 6], [3, 4, 3, 3, 4, 5, 6, 5, 4]], [3, 4, 5, 6]),
-     ([[1, 2, 3, 2, 1], [3, 5, 6, 5, 3], [3, 5, 6, 5, 3]], [1, 2, 3, 5, 6])]
-)
-@pytest.mark.parametrize("has_ttrajs", [True, False])
-def test_connected_set_BAR_variance(test_input, has_ttrajs, expected):
-    tram = TRAM(lagtime=1, count_mode='sliding', connectivity='BAR_variance', connectivity_factor=1.0)
-    cset = get_connected_set_from_dtrajs_input(test_input, tram, has_ttrajs)
-    assert np.array_equal(cset.state_symbols, np.asarray(expected))
-
-
-@pytest.mark.parametrize(
-    "test_input,expected",
-    [([[1, 2, 3, 2, 1], [4, 5, 6, 5, 4]], [1, 2, 3]),
-     ([[1, 2, 3, 2, 1], [4, 3, 4, 5, 4]], [1, 2, 3]),
-     ([[1, 2, 3, 2], [3, 1, 2]], [2, 3]),
-     ([[1, 2, 1, 3, 2, 7, 7, 6], [3, 4, 3, 3, 4, 5, 6, 5, 4]], [3, 4, 5, 6]),
-     ([[1, 2, 3, 2, 1], [3, 5, 6, 5, 3], [3, 5, 6, 5, 3]], [1, 2, 3])]
-)
-@pytest.mark.parametrize("has_ttrajs", [True, False])
-def test_connected_set_BAR_variance_no_connectivity(test_input, has_ttrajs, expected):
-    tram = TRAM(lagtime=1, count_mode='sliding', connectivity='BAR_variance')
-    tram.connectivity_factor = 0.0
-    cset = get_connected_set_from_dtrajs_input(test_input, tram, has_ttrajs)
-    assert np.array_equal(cset.state_symbols, np.asarray(expected))
-
-
-@pytest.mark.parametrize(
-    "test_input,expected",
-    [([[0, 1, 2, 3, 4, 5, 1], [2, 4, 2, 1, 3, 1, 4]], [[-1, 1, 2, 3, -1, -1, 1], [2, -1, 2, 1, 3, 1, -1]])]
-)
-def test_restrict_to_connected_set(test_input, expected):
-    tram = TRAM()
-    input = np.asarray(test_input)
-    tram.n_therm_states = len(input)
-    counts_model = TransitionCountEstimator(1, 'sliding').fit_fetch(input)
-    tram._largest_connected_set = counts_model.submodel([1, 2, 3])
-    output = tram._restrict_to_connected_set(input)
-    assert np.array_equal(output, expected)
-
-
-@pytest.mark.parametrize(
-    "lagtime", [1, 3]
-)
-def test_make_count_models(lagtime):
-    tram = TRAM(lagtime=lagtime)
-    input = [np.asarray([1, 1, 2, 3, 1, 1, 1]), np.asarray([2, 0, 0, 1, 3, 1, 4]), np.asarray([2, 2, 2, 2])]
-    tram.n_therm_states = len(input)
-    tram.n_markov_states = np.max(np.concatenate(input)) + 1
-    state_counts, transition_counts = tram._construct_count_models(input)
-    assert len(tram.count_models) == tram.n_therm_states
-    assert state_counts.shape == (tram.n_therm_states, tram.n_markov_states)
-    assert transition_counts.shape == (tram.n_therm_states, tram.n_markov_states, tram.n_markov_states)
-    assert np.array_equal(tram.count_models[0].state_symbols, [0, 1, 2, 3])
-    assert np.array_equal(tram.count_models[1].state_symbols, [0, 1, 2, 3, 4])
-    assert np.array_equal(tram.count_models[2].state_symbols, [0, 1, 2])
-    for k in range(tram.n_therm_states):
-        assert transition_counts[k].sum() == len(input[k]) - lagtime
-        assert state_counts[k].sum() == len(input[k])
-
-
-@pytest.mark.parametrize(
-    "input", [[[0, 0, 0, 0, 0, 0, 0, 0, 0, 0],
-               [0, 0, 1, 0, 0, 0, 0, 0, 0, 0],
-               [0, 0, 0, 1, 0, 1, 1, 1, 1, 1],
-               [1, 0, 0, 1, 1, 1, 1, 1, 1, 0],
-               [1, 0, 1, 1, 1, 1, 1, 1, 1, 1]]]
-)
-def test_transposed_count_matrices_bug(input):
-    tram = TRAM(connectivity='summed_count_matrix')
-    input = np.asarray(input)
-    tram.n_therm_states = len(input)
-    tram.n_markov_states = np.max(np.concatenate(input)) + 1
-    state_counts, transition_counts = tram._construct_count_models(input)
-    assert np.array_equal(state_counts, [[10, 0], [9, 1], [4, 6], [3, 7], [1, 9]])
-    assert np.array_equal(transition_counts,
-                          [[[9, 0], [0, 0]], [[7, 1], [1, 0]], [[2, 2], [1, 4]], [[1, 1], [2, 5]], [[0, 1], [1, 7]]])
-
-
-def test_to_markov_model():
-    tram = TRAM()
-    tram.n_markov_states = 3
-    tram.n_therm_states = 2
-    tram._tram_estimator = TramEstimatorMock(tram.n_therm_states, tram.n_markov_states)
-    transition_counts = np.zeros((2, 3, 3))
-    tram.count_models = [TransitionCountModel(counts) for counts in transition_counts]
-    model = tram._construct_markov_model()
-    assert isinstance(model, MarkovStateModelCollection)
-    assert (model.transition_matrix == tram._transition_matrices[0]).all()
-    assert model.n_connected_msms == tram.n_therm_states
-    model.select(1)
-    assert (model.transition_matrix == tram._transition_matrices[1]).all()
-
-
-@pytest.mark.parametrize(
-    "test_input,expected",
-    [([[0, 0, 0, 1, 0, 0, 0], [1, 0, 1, 1, 1, 1]], [[(0, 0, 3), (0, 3, 7), (1, 0, 2)], [(1, 2, 6)]]),
-     ([[0, 0, 0, 1, 1, 1, 0], [1, 0, 0, 1, 1, 1]], [[(0, 0, 3), (1, 0, 3)], [(0, 3, 6), (1, 3, 6)]]),
-     ([[0, 0, 0, 1, 0, 0, 0], [1, 0, 0, 1, 0, 0]], [[(0, 0, 3), (0, 3, 7), (1, 0, 3), (1, 3, 6)], []])]
-)
-def test_trajectory_fragments_mapping(test_input, expected):
-    tram = TRAM()
-    tram.n_therm_states = np.max(np.concatenate(test_input)) + 1
-    mapping = tram._find_trajectory_fragment_mapping([np.asarray(inp) for inp in test_input])
-    assert mapping == expected
-
-
-@pytest.mark.parametrize(
-    "dtrajs, ttrajs, expected",
-    [([[1, -1, 3, -1, 5, 6, 7], [8, 9, 10, 11, 12, 13, -1]],
-      [[0, 0, 0, 1, 0, 0, 1], [0, 0, 1, 1, 0, 1, 1]],
-      [[[1, 3], [5, 6], [8, 9]], [[10, 11], [12, 13]]])]
-)
-def test_get_trajectory_fragments(dtrajs, ttrajs, expected):
-    tram = TRAM()
-    tram.n_therm_states = 2
-    mapping = tram._find_trajectory_fragments([np.asarray(dtraj) for dtraj in dtrajs],
-                                              [np.asarray(ttraj) for ttraj in ttrajs])
-    for k in range(tram.n_therm_states):
-        assert len(mapping[k]) == len(expected[k])
-        assert np.all([np.array_equal(mapping[k][i], expected[k][i]) for i in range(len(mapping[k]))])
-
-
-@pytest.mark.parametrize(
-    "dtrajs, expected",
-    [([[1, 2, -1, -1, -1, 6, 7], [8, 9, 10, 11, 12, 13, 14]], [[1, 2, 6, 7], [8, 9, 10, 11, 12, 13, 14]]),
-     ([[1, 2, 3, 4], [5, -1, -1, 8], [-1, -1, -1]], [[1, 2, 3, 4], [5, 8], []])]
-)
-@pytest.mark.parametrize(
-    "ttrajs", [None, []]
-)
-def test_get_trajectory_fragments_no_ttrajs(dtrajs, ttrajs, expected):
-    tram = TRAM()
-    tram.n_therm_states = 2
-    mapping = tram._find_trajectory_fragments([np.asarray(dtraj) for dtraj in dtrajs],
-                                              ttrajs)
-    for k in range(tram.n_therm_states):
-        assert len(mapping[k]) == len(expected[k])
-        assert np.all([np.array_equal(mapping[k][i], expected[k][i]) for i in range(len(mapping[k]))])
-
-
-def test_unpack_input():
-    arr = np.zeros(10)
-    try:
-        dtrajs, biases, ttrajs = unpack_input_tuple((arr, arr, arr))
-        assert np.array_equal(dtrajs, arr) and np.array_equal(biases, arr) and np.array_equal(ttrajs, arr)
-        dtrajs, biases, ttrajs = unpack_input_tuple((arr, arr))
-        assert np.array_equal(dtrajs, arr) and np.array_equal(biases, arr) and len(ttrajs) == 0
-    except IndexError:
-        pytest.fail("IndexError while unpacking input!")
-
-
-def test_unpack_input():
-    arr = np.zeros(10)
-    with pytest.raises(ValueError) as exinfo:
-        unpack_input_tuple((arr, arr, arr, arr))
-        assert 'Unexpected number of arguments' in exinfo.value
-
-
-def test_tram_estimate():
-=======
->>>>>>> dfe2a1e5
-from deeptime.markov import TransitionCountEstimator, TransitionCountModel
 from deeptime.markov.msm import TRAM
 from .test_tram_model import make_random_model
 
@@ -335,86 +84,17 @@
 
 
 def test_tram_integration():
->>>>>>> upstream/main
     trajs = np.asarray([[0, 1, 1, 1, 1, 2, 2, 1, 0, 0], [1, 2, 3, 2, 2, 1, 0, 1, 2, 2], [2, 1, 2, 3, 2, 3, 3, 4, 3, 3],
                         [3, 2, 2, 3, 4, 4, 3, 4, 3, 2], [3, 2, 3, 3, 4, 4, 3, 4, 4, 3]])
     trajs = trajs / 5 * 3 - 1.5
 
-<<<<<<< HEAD
-    dtrajs = [np.asarray(i, dtype=np.intc) for i in [[0, 0, 0, 0, 0, 0, 0, 0, 0, 0], [0, 0, 1, 0, 0, 0, 0, 0, 0, 0], [0, 0, 0, 1, 0, 1, 1, 1, 1, 1],
-                         [1, 0, 0, 1, 1, 1, 1, 1, 1, 0], [1, 0, 1, 1, 1, 1, 1, 1, 1, 1]]]
-=======
     dtrajs = np.asarray([[0, 0, 0, 0, 0, 0, 0, 0, 0, 0], [0, 0, 1, 0, 0, 0, 0, 0, 0, 0], [0, 0, 0, 1, 0, 1, 1, 1, 1, 1],
                          [1, 0, 0, 1, 1, 1, 1, 1, 1, 0], [1, 0, 1, 1, 1, 1, 1, 1, 1, 1]])
->>>>>>> upstream/main
 
     bias_centers = [-1, -0.5, 0.0, 0.5, 1]
 
     def harmonic(x0, x):
         return 0.1 * (x - x0) ** 2
-<<<<<<< HEAD
-    
-    # construct bias matric using harmonic potentials
-    bias_matrices = [np.zeros((len(traj), len(bias_centers)), dtype=np.float64) for traj in dtrajs]
-    for i, traj in enumerate(trajs):
-        for j, bias_center in enumerate(bias_centers):
-            bias = lambda x, x0=bias_center: harmonic(x0, x)
-            bias_matrices[i][:, j] = bias(traj)
-
-    tram = TRAM(maxiter=100, save_convergence_info=True)
-    state_counts = np.asarray([[10, 0], [9, 1], [4, 6], [3, 7], [1, 9]], dtype=np.intc)
-    transition_counts = np.asarray(
-        [[[9, 0], [0, 0]], [[7, 1], [1, 0]], [[2, 2], [1, 4]], [[1, 1], [2, 5]], [[0, 1], [1, 7]]], dtype=np.intc)
-    tram_input = bindings.TRAMInput(state_counts, transition_counts, dtrajs, bias_matrices)
-
-    tram._tram_estimator = bindings.TRAM(tram_input)
-    tram._run_estimation()
-
-
-def test_tram_fit_fetch():
-    trajs = np.asarray([[0, 1, 1, 1, 1, 2, 2, 1, 0, 0], [1, 2, 3, 2, 2, 1, 0, 1, 2, 2], [2, 1, 2, 3, 2, 3, 3, 4, 3, 3],
-                        [3, 2, 2, 3, 4, 4, 3, 4, 3, 2], [3, 2, 3, 3, 4, 4, 3, 4, 4, 3]])
-    trajs = trajs / 5 * 3 - 1.5
-
-    dtrajs = np.asarray([[0, 0, 0, 0, 0, 0, 0, 0, 0, 0], [0, 0, 1, 0, 0, 0, 0, 0, 0, 0], [0, 0, 0, 1, 0, 1, 1, 1, 1, 1],
-                         [1, 0, 0, 1, 1, 1, 1, 1, 1, 0], [1, 0, 1, 1, 1, 1, 1, 1, 1, 1]])
-
-    bias_centers = [-1, -0.5, 0.0, 0.5, 1]
-
-    def harmonic(x0, x):
-        return 0.1 * (x - x0) ** 2
-
-    # construct bias matric using harmonic potentials
-    bias_matrices = np.zeros((len(bias_centers), 10, len(bias_centers)))
-    for i, traj in enumerate(trajs):
-        for j, bias_center in enumerate(bias_centers):
-            bias = lambda x, x0=bias_center: harmonic(x0, x)
-            bias_matrices[i, :, j] = bias(traj)
-
-    tram = TRAM(maxiter=100, connectivity='summed_count_matrix', save_convergence_info=True)
-    tram.fit((dtrajs, bias_matrices))
-
-    # energies are identical. so are count matrices. and transition matrices
-    assert np.allclose(tram.therm_state_energies, [0.15673362, 0.077853, 0.04456354, 0.05706922, 0.11557514])
-    assert np.allclose(tram.markov_state_energies, [1.0550639, 0.42797176])
-
-    model = tram.fetch_model()
-    assert np.allclose(model.stationary_distribution, [1.])
-    model.select(1)
-    assert np.allclose(tram.fetch_model().stationary_distribution, [0.3678024695571382, 0.6321975304428619])
-    assert np.allclose(tram.fetch_model().transition_matrix,
-                       [[0.7777777777777777, 0.22222222222222224], [0.12928535495314722, 0.8707146450468528]])
-    model.select(2)
-    assert np.allclose(tram.fetch_model().transition_matrix, [[0.53558684, 0.46441316], [0.2403782, 0.7596218]])
-
-
-def test_unknown_connectivity():
-    tram = TRAM(connectivity='this_is_some_unknown_connectivity')
-    assert tram._connectivity_unknown()
-    dummy_data = np.zeros(10)
-    # fit should abort straightaway with a warning, and model will be None.
-    assert tram.fit_fetch(dummy_data) is None
-=======
 
     # construct bias matric using harmonic potentials
     bias_matrices = np.zeros((len(bias_centers), 10, len(bias_centers)))
@@ -544,7 +224,6 @@
         np.testing.assert_((np.asarray(tram.log_likelihoods) < 0).all())
     else:
         np.testing.assert_((np.asarray(tram.log_likelihoods) == 0).all())
-<<<<<<< HEAD
 
 
 def test_progress_bar_update_called():
@@ -571,7 +250,4 @@
     # update() should be called 5 times
     np.testing.assert_equal(tracking_ints[0], 5)
     # and close() one time
-    np.testing.assert_equal(tracking_ints[1], 1)
-=======
->>>>>>> upstream/main
->>>>>>> dfe2a1e5
+    np.testing.assert_equal(tracking_ints[1], 1)