package:
  name: pyemma-dev
  # version number: [base tag]+[commits-upstream]_[git_hash]
  # eg. v2.0+0_g8824162
  version: {{ GIT_DESCRIBE_TAG[1:] + '+' + GIT_BUILD_STR}}
source:
  path: ../..
  # borked, but preferable, because it creates a "clean" working copy locally.
  #git_url: ../../

build:
  preserve_egg_dir: True
  script_env:
   - CIRCLE_TEST_REPORTS
   - OMP_NUM_THREADS
   - PYEMMA_NJOBS
  script: python -B setup.py install --single-version-externally-managed --record record.txt

requirements:
  build:
    - cython
    - gcc # [linux or osx]
    - mdtraj
    - numpy x.x
<<<<<<< HEAD
    # currently installed as submodule
    #- pybind11
    - python
=======
    - pybind11
    - python >=3
>>>>>>> 5341e655
    - scipy
    - setuptools
  run:
    - bhmm >=0.6,<0.7
    - decorator >=4.0.0
<<<<<<< HEAD
    - h5py
    - jsonpickle
=======
>>>>>>> 5341e655
    - libgcc # [linux or osx]
    - matplotlib
    - mdtraj
    - msmtools >=1.2
    - numpy x.x
    - pathos
    - psutil >3.1
    - python >=3
    - pyyaml
    - scipy
    - setuptools
    - thermotools >=0.2.6
    - tqdm

test:
  source_files:
    - conftest.py
    - setup.cfg
  files:
    - matplotlibrc
  requires:
    - pytest
    - pytest-cov
   # TODO: disabled on win64, until https://bugs.python.org/issue31701 is fixed.
    - pytest-faulthandler # [not win]
    - pytest-xdist
    # https://github.com/Frozenball/pytest-sugar/issues/124
    #- pytest-sugar

about:
  home: http://emma-project.org
  license: GNU Lesser Public License v3+
  summary: "EMMA: Emma's Markov Model Algorithms"<|MERGE_RESOLUTION|>--- conflicted
+++ resolved
@@ -22,24 +22,17 @@
     - gcc # [linux or osx]
     - mdtraj
     - numpy x.x
-<<<<<<< HEAD
     # currently installed as submodule
     #- pybind11
     - python
-=======
-    - pybind11
     - python >=3
->>>>>>> 5341e655
     - scipy
     - setuptools
   run:
     - bhmm >=0.6,<0.7
     - decorator >=4.0.0
-<<<<<<< HEAD
     - h5py
     - jsonpickle
-=======
->>>>>>> 5341e655
     - libgcc # [linux or osx]
     - matplotlib
     - mdtraj
